--- conflicted
+++ resolved
@@ -21,18 +21,6 @@
   <test_depend>ament_pep257</test_depend>
   <test_depend>python3-pytest</test_depend>
 
-<<<<<<< HEAD
-  <depend>std_msgs</depend>
-  <depend>sensor_msgs</depend>
-  <depend>shape_msgs</depend>
-  <depend>ipm_interfaces</depend>
-  <depend>geometry_msgs</depend>
-  <depend>tf2_geometry_msgs</depend>
-  <depend>tf2</depend>
-  <depend>python3-numpy</depend>
-
-=======
->>>>>>> 7d1cb1cf
   <export>
     <build_type>ament_python</build_type>
   </export>
